--- conflicted
+++ resolved
@@ -20,55 +20,6 @@
 include("testfns.jl")
 
 
-<<<<<<< HEAD
-function not_near(x::Vector{Float64}, X::Matrix{Float64}; tol::Float64=1e-6)
-    return all([norm(x - X[:, i]) > tol for i in 1:size(X, 2)])
-end
-
-
-"""
-Where j represents the jth column of all of our observations we want to compute the perturbation of.
-"""
-function compute_policy_perturbation(
-    # T::ForwardTrajectory,
-    T::Trajectory,
-    xnext::Vector{Float64},
-    jacobian_matrix::Matrix{Float64},
-    total_observations::Int,
-    j::Int)::Matrix{Float64}
-    # Setup perturbation matrix where all columns, except 1, are zero.
-    # println("Apply Perturbation to Column $(T.mfs.known_observed + j)")
-    δXi = zeros(size(jacobian_matrix, 1), total_observations)
-
-    # Evaluate surrogate at location from policy solve
-    sxi = T.fs(xnext)
-
-    # Placeholder for collecting all perturbations
-    fantasy_begin_ndx = T.mfs.known_observed + 1
-    # println("Fantasy Begin Index: $(fantasy_begin_ndx)")
-    ∇ys = [zeros(length(xnext)) for i in 1:total_observations]
-    ∇ys[fantasy_begin_ndx + j - 1] = T.mfs.∇y[:, j]
-
-    # Intermediate storage of each column computed in the current perturbation
-    P = zeros(length(xnext), length(xnext))
-    
-    # Perturb the gradient of the policy according to the perturbations in the jacobian matrix
-    for (column_ndx, direction) in enumerate(eachcol(jacobian_matrix))
-        δXi[:, fantasy_begin_ndx + j - 1] = direction
-        # Compute perturbation
-        δs = fit_δsurrogate(T.fs, δXi, ∇ys)
-        δsxi = δs(sxi)
-        # println("Perturbation Matrix: $(δXi)")
-        # println("δsxi.μ: $(δsxi.μ) -- δsxi.∇μ: $(δsxi.∇μ) -- δsxi.kx: $(δsxi.kx) -- δsxi.∇kx: $(δsxi.∇kx) -- δsxi.∇EI: $(δsxi.∇EI) -- δsxi.EI: $(δsxi.EI)")
-        P[:, column_ndx] = δsxi.∇EI
-    end
-
-    return P
-end
-
-
-=======
->>>>>>> 6ccafc72
 function rollout!(
     T::Trajectory,
     lbs::Vector{Float64},
